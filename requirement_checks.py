--- conflicted
+++ resolved
@@ -30,12 +30,8 @@
     """
     command_output = run_shell_cmd("upnpc -s", format_output=False, quiet=True)
     if not command_output or "No IGD UPnP Device found on the network" in command_output:
-<<<<<<< HEAD
-        _log_and_print(include_stdout, "ERROR", "Error: Please ensure you have a router (or other device) configured to use UPnP on your network.")
-=======
         _log_and_print(include_stdout, "WARNING", "Warning: Please ensure you have a router (or other device) configured to use UPnP or port forwarding on your network.")
->>>>>>> b5c7e782
-
+        
         return False
 
     _log_and_print(include_stdout, "DEBUG", "Passed p2p connection check.")
